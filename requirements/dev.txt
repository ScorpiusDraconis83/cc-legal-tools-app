--- conflicted
+++ resolved
@@ -1,4 +1,5 @@
 -r base.txt
+
 
 # PRIMARY dev requirements:
 django-debug-toolbar==2.0
@@ -19,23 +20,11 @@
 certifi==2020.4.5.2       # via requests
 cfgv==3.1.0               # via pre-commit
 chardet==3.0.4            # via requests
-<<<<<<< HEAD
-dealer==2.0.5             # via -r requirements/base.in
-distlib==0.3.0            # via virtualenv
-dj-database-url==0.5.0    # via -r requirements/base.in
-django-debug-toolbar==2.0  # via -r requirements/dev.in
-django==2.2.13            # via -r requirements/base.in, django-debug-toolbar
-docutils==0.14            # via sphinx
-entrypoints==0.3          # via flake8
-filelock==3.0.12          # via virtualenv
-flake8==3.7.8             # via -r requirements/dev.in
-=======
 distlib==0.3.0            # via virtualenv
 docutils==0.14            # via sphinx
 entrypoints==0.3          # via flake8
 faker==4.1.1              # via factory-boy
 filelock==3.0.12          # via virtualenv
->>>>>>> 299d0e11
 gitdb==4.0.5              # via gitpython
 gitpython==3.1.3          # via transifex-client
 identify==1.4.20          # via pre-commit
@@ -46,45 +35,22 @@
 mccabe==0.6.1             # via flake8
 nodeenv==1.4.0            # via pre-commit
 packaging==20.4           # via sphinx
-<<<<<<< HEAD
-pre-commit==1.20.0        # via -r requirements/dev.in
-psycopg2-binary==2.8.3    # via -r requirements/base.in
-=======
->>>>>>> 299d0e11
 pycodestyle==2.5.0        # via flake8
 pyflakes==2.1.1           # via flake8
 pygments==2.2.0           # via sphinx
 pyparsing==2.4.7          # via packaging
+python-dateutil==2.8.1    # via faker
 python-slugify==4.0.0     # via transifex-client
-<<<<<<< HEAD
-pytz==2020.1              # via babel, django
-pyyaml==5.3.1             # via aspy.yaml, pre-commit
-requests==2.23.0          # via requires.io, sphinx, transifex-client
-requires.io==0.2.6        # via -r requirements/dev.in
-=======
 pyyaml==5.3.1             # via aspy.yaml, pre-commit
 requests==2.23.0          # via requires.io, sphinx, transifex-client
 six==1.15.0               # via packaging, pre-commit, python-dateutil, sphinx, transifex-client, virtualenv
->>>>>>> 299d0e11
 six==1.15.0               # via packaging, pre-commit, sphinx, transifex-client, virtualenv
 smmap==3.0.4              # via gitdb
 snowballstemmer==1.2.1    # via sphinx
 sphinxcontrib-websupport==1.2.2  # via sphinx
 sqlparse==0.3.1           # via django, django-debug-toolbar
-<<<<<<< HEAD
-text-unidecode==1.3       # via python-slugify
-toml==0.10.1              # via pre-commit
-transifex-client==0.13.10  # via -r requirements/dev.in
-urllib3==1.25.9           # via requests, transifex-client
-virtualenv==20.0.25       # via pre-commit
-whitenoise==4.1.4         # via -r requirements/base.in
-
-# The following packages are considered to be unsafe in a requirements file:
-# setuptools
-=======
 text-unidecode==1.3       # via faker, python-slugify
 text-unidecode==1.3       # via python-slugify
 toml==0.10.1              # via pre-commit
 urllib3==1.25.9           # via requests, transifex-client
-virtualenv==20.0.25       # via pre-commit
->>>>>>> 299d0e11
+virtualenv==20.0.25       # via pre-commit