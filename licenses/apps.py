# Standard library
import os

# Third-party
import polib
from django.apps import AppConfig
from django.conf import settings

# First-party/Local
from licenses.git_utils import setup_to_call_git


class LicensesConfig(AppConfig):
<<<<<<< HEAD
    name = "licenses"  # required: must be the Full dotted path to the app
    label = "licenses"  # optional: app label, must be unique in Django project
    verbose_name = "Licenses"  # optional

=======
    # required: must be the Full dotted path to the app
    name = settings.APP_NAME
    # optional: app label, must be unique in Django project
    label = settings.APP_LABEL
    # optional: verbose name
    verbose_name = settings.APP_VERBOSE_NAME
>>>>>>> 94137fd6
    LANGUAGES_TRANSLATED = []
    locale_dir = os.path.join(settings.DATA_REPOSITORY_DIR, "locale")
    locale_dir = os.path.abspath(os.path.realpath(locale_dir))
    for language_code in os.listdir(locale_dir):
        po_file = os.path.join(
            locale_dir,
            language_code,
            "LC_MESSAGES",
            "django.po",
        )
        if not os.path.isfile(po_file):
            continue
        po = polib.pofile(po_file)
        if po.percent_translated() < 80:
            continue
        LANGUAGES_TRANSLATED.append(language_code)
    settings.LANGUAGES_TRANSLATED = sorted(list(set(LANGUAGES_TRANSLATED)))

    def ready(self):
        setup_to_call_git()<|MERGE_RESOLUTION|>--- conflicted
+++ resolved
@@ -11,19 +11,13 @@
 
 
 class LicensesConfig(AppConfig):
-<<<<<<< HEAD
-    name = "licenses"  # required: must be the Full dotted path to the app
-    label = "licenses"  # optional: app label, must be unique in Django project
-    verbose_name = "Licenses"  # optional
-
-=======
     # required: must be the Full dotted path to the app
     name = settings.APP_NAME
     # optional: app label, must be unique in Django project
     label = settings.APP_LABEL
     # optional: verbose name
     verbose_name = settings.APP_VERBOSE_NAME
->>>>>>> 94137fd6
+
     LANGUAGES_TRANSLATED = []
     locale_dir = os.path.join(settings.DATA_REPOSITORY_DIR, "locale")
     locale_dir = os.path.abspath(os.path.realpath(locale_dir))
