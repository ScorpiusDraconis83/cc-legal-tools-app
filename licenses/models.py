"""
Every license can be identified by a URL, e.g. "http://creativecommons.org/licenses/by-nc-sa/4.0/"
or "http://creativecommons.org/licenses/by-nc-nd/2.0/tw/".  In the RDF, this is the rdf:about
attribute on the cc:License element.

If a license has a child dc:source element, then this license is a translation of the license
with the url in the dc:source's rdf:resource attribute.

Some licenses ahve a dcq:isReplacedBy element.

"""
import os

import polib
from django.conf import settings
from django.db import models
from django.db.models import Q
from django.utils import translation
from django.utils.translation import gettext

from i18n import DEFAULT_LANGUAGE_CODE
from i18n.utils import (
    active_translation,
    get_default_language_for_jurisdiction,
    get_translation_object,
)
from licenses import FREEDOM_LEVEL_MAX, FREEDOM_LEVEL_MID, FREEDOM_LEVEL_MIN
from licenses.constants import EXCLUDED_LANGUAGE_IDENTIFIERS
from licenses.transifex import TransifexHelper

MAX_LANGUAGE_CODE_LENGTH = 8


DJANGO_LANGUAGE_CODES = {
    # CC language code: django language code
    "zh-Hans": "zh_Hans",
    "zh-Hant": "zh_Hant",
}

# (by4 and by3 have the same license codes)
BY_LICENSE_CODES = ["by", "by-sa", "by-nc-nd", "by-nc", "by-nc-sa", "by-nd"]
CC0_LICENSE_CODES = ["CC0"]


class LegalCodeQuerySet(models.QuerySet):
    def translated(self):
        """
        Return a queryset of the LegalCode objects that we are doing the
        translation process on.
        """
        # We are not translating the 3.0 unported licenses - they are English only
        # We are not translating the 3.0 ported licenses - just storing their HTML as-is.
        return self.exclude(license__version="3.0")

    def valid(self):
        """
        Return a queryset of the LegalCode objects that exist and are valid
        ones that we expect to work. This will change over time as we add
        support for more licenses.
        """
        # We'll create LegalCode and License objects for all the by licenses,
        # and the zero_1.0 ones.
        # We're just doing these license codes and versions for now:
        # by* 4.0
        # by* 3.0 - including ported
        # cc 1.0

        # Queries for legalcode objects
        BY4_QUERY = Q(
            license__version="4.0", license__license_code__in=BY_LICENSE_CODES,
        )
        BY3_QUERY = Q(
            license__version="3.0", license__license_code__in=BY_LICENSE_CODES,
        )
        # There's only one version of CC0.
        CC0_QUERY = Q(license__license_code__in=CC0_LICENSE_CODES)

        return self.filter(BY4_QUERY | BY3_QUERY | CC0_QUERY).exclude(
            language_code__in=EXCLUDED_LANGUAGE_IDENTIFIERS
        )


class LegalCode(models.Model):
    license = models.ForeignKey(
        "licenses.License", on_delete=models.CASCADE, related_name="legal_codes"
    )
    language_code = models.CharField(
        max_length=MAX_LANGUAGE_CODE_LENGTH,
        help_text="E.g. 'en', 'en-ca', 'sr-Latn', or 'x-i18n'. Case-sensitive?",
    )
    html_file = models.CharField(
        max_length=300, help_text="HTML file we got this from", blank=True, default=""
    )

    translation_last_update = models.DateTimeField(
        help_text="The last_updated field from Transifex for this translation",
        null=True,
        default=None,
    )

    title = models.TextField(
        help_text="License title in this language, e.g. 'Attribution-NonCommercial-NoDerivs 3.0 Unported'",
        blank=True,
        default="",
    )

    html = models.TextField(blank=True, default="")

    license_url = models.URLField()
    deed_url = models.URLField()

    objects = LegalCodeQuerySet.as_manager()

    class Meta:
        ordering = ["license__about"]

    def __str__(self):
        return f"LegalCode<{self.language_code}, {self.license}>"

    def save(self, *args, **kwargs):
        license = self.license
        self.license_url = build_license_url(
            license.license_code,
            license.version,
            license.jurisdiction_code,
            self.language_code,
        )
        self.deed_url = build_deed_url(
            license.license_code,
            license.version,
            license.jurisdiction_code,
            self.language_code,
        )
        super().save(*args, **kwargs)

    @property
    def django_language_code(self):
        """A few of the language codes as used to identify the license
        translations 'officially' are a little different from what Dango
        uses for the same case.
        """
        return DJANGO_LANGUAGE_CODES.get(self.language_code, self.language_code)

    def has_english(self):
        """
        Return True if there's an English translation for the same license.
        """
        return (
            self.language_code == "en"
            or self.license.legal_codes.filter(language_code="en").exists()
        )

    def branch_name(self):
        """
        If this translation is modified, what is the name of the GitHub branch
        we'll use to manage the modifications?
        Basically its "{license code}-{version}-{language}[-{jurisdiction code}",
        except that all the "by* 4.0" licenses use "cc4" for the license_code part.
        This has to be a valid DNS domain, so we also change any _ to - and
        remove any periods.
        """
        license = self.license
        parts = []
        if license.license_code.startswith("by") and license.version == "4.0":
            parts.append("cc4")
        else:
            parts.extend([license.license_code, license.version])
        parts.append(self.language_code)
        if license.jurisdiction_code:
            parts.append(license.jurisdiction_code)
        return "-".join(parts).replace("_", "-").replace(".", "").lower()

<<<<<<< HEAD
=======
    def license_url(self):
        """
        URL to view this translation of this license
        """
        license = self.license
        return build_license_url(
            license.license_code,
            license.version,
            license.jurisdiction_code,
            self.language_code,
        )

    def plain_text_url(self):
        """
        URL to view the plain text translation of this license
        """
        license_url = self.license_url()
        if license_url.endswith("legalcode"):
            return f"{license_url}/index.txt"
        return f"{license_url}.txt"

    def deed_url(self):
        """
        URL to view this translation of this deed
        """
        license = self.license
        return build_deed_url(
            license.license_code,
            license.version,
            license.jurisdiction_code,
            self.language_code,
        )

>>>>>>> 17532131
    def fat_code(self):
        """
        Returns e.g. 'CC BY-SA 4.0' - all upper case etc. No language.
        """
        return self.license.fat_code()

    @property
    def translation_domain(self):
        return self.license.resource_slug

    def get_translation_object(self):
        domain = self.license.resource_slug
        return get_translation_object(language_code=self.language_code, domain=domain)

    def get_pofile(self) -> polib.POFile:
        with open(self.translation_filename(), "rb") as f:
            content = f.read()
        return polib.pofile(content.decode(), encoding="utf-8")

    def get_english_pofile(self) -> polib.POFile:
        if self.language_code != DEFAULT_LANGUAGE_CODE:
            # Same license, just in English translation:
            english_legalcode = self.license.get_legalcode_for_language_code(
                DEFAULT_LANGUAGE_CODE
            )
            return english_legalcode.get_pofile()
        return self.get_pofile()

    def translation_filename(self):
        """
        Return absolute path to the .po file with this translation.
        These are in the cc-licenses-data repository, in subdirectories:
          - "legalcode/"
          - language code (should match what Django uses, not what Transifex uses)
          - "LC_MESSAGES/"  (Django insists on this)
          - files

        The filenames are {resource_slug}.po (get the resource_slug
        from the license).

        e.g. for the BY-NC 4.0 French translation, which has no jurisdiction,
        the filename will be "by-nc_4.0.po", and in full,
        "{translation repo topdir}/legalcode/fr/by-nc_4.0.po".
        """
        filename = f"{self.license.resource_slug}.po"
        fullpath = os.path.join(
            settings.TRANSLATION_REPOSITORY_DIRECTORY,
            "legalcode",
            self.django_language_code,
            "LC_MESSAGES",
            filename,
        )
        return fullpath


class License(models.Model):
    about = models.URLField(
        max_length=200,
        help_text="The license's unique identifier, e.g. 'http://creativecommons.org/licenses/by-nd/2.0/br/'",
        unique=True,
    )
    license_code = models.CharField(
        max_length=40,
        help_text="shorthand representation for which class of licenses this falls into.  "
        "E.g. 'by-nc-sa', or 'MIT', 'nc-sampling+', 'devnations', ...",
    )
    version = models.CharField(
        max_length=3, help_text="E.g. '4.0'. Not required.", blank=True, default=""
    )
    jurisdiction_code = models.CharField(max_length=9, blank=True, default="")
    creator_url = models.URLField(
        max_length=200,
        blank=True,
        default="",
        help_text="E.g. http://creativecommons.org",
    )
    license_class_url = models.URLField(
        max_length=200,
        help_text="E.g. http://creativecommons.org/license/",
        blank=True,
        default="",
    )

    title_english = models.TextField(
        help_text="License title in English, e.g. 'Attribution-NonCommercial-NoDerivs 3.0 Unported'",
        blank=True,
        default="",
    )

    source = models.ForeignKey(
        "self",
        null=True,
        blank=True,
        on_delete=models.CASCADE,
        related_name="source_of",
        help_text="another license that this is the translation of",
    )

    is_replaced_by = models.ForeignKey(
        "self",
        null=True,
        blank=True,
        on_delete=models.CASCADE,
        related_name="replaces",
        help_text="another license that has replaced this one",
    )
    is_based_on = models.ForeignKey(
        "self",
        null=True,
        blank=True,
        on_delete=models.CASCADE,
        related_name="base_of",
        help_text="another license that this one is based on",
    )

    deprecated_on = models.DateField(
        null=True, help_text="if set, the date on which this license was deprecated"
    )

    permits_derivative_works = models.BooleanField()
    permits_reproduction = models.BooleanField()
    permits_distribution = models.BooleanField()
    permits_sharing = models.BooleanField()

    requires_share_alike = models.BooleanField()
    requires_notice = models.BooleanField()
    requires_attribution = models.BooleanField()
    requires_source_code = models.BooleanField()

    prohibits_commercial_use = models.BooleanField()
    prohibits_high_income_nation_use = models.BooleanField()

    class Meta:
        ordering = ["-version", "license_code", "jurisdiction_code"]

    def __str__(self):
        return f"License<{self.license_code},{self.version},{self.jurisdiction_code}>"

    def get_metadata(self):
        """
        Return a dictionary with the metadata for this license.
        """
        data = {
            "license_code": self.license_code,
            "version": self.version,
            "title_english": self.title_english,
        }
        if self.jurisdiction_code:
            data["jurisdiction"] = self.jurisdiction_code

        data["permits_derivative_works"] = self.permits_derivative_works
        data["permits_reproduction"] = self.permits_reproduction
        data["permits_distribution"] = self.permits_distribution
        data["permits_sharing"] = self.permits_sharing
        data["requires_share_alike"] = self.requires_share_alike
        data["requires_notice"] = self.requires_notice
        data["requires_attribution"] = self.requires_attribution
        data["requires_source_code"] = self.requires_source_code
        data["prohibits_commercial_use"] = self.prohibits_commercial_use
        data["prohibits_high_income_nation_use"] = self.prohibits_high_income_nation_use

        data["translations"] = {}
        for lc in self.legal_codes.order_by("language_code"):
            language_code = lc.language_code
            with active_translation(lc.get_translation_object()):
                data["translations"][language_code] = {
                    "license": lc.license_url,
                    "deed": lc.deed_url,
                    "title": gettext(self.title_english),
                }

        return data

    def logos(self):
        """
        Return an iterable of the codes for the logos that should be
        displayed with this license. E.g.:
        ["cc-logo", "cc-zero", "cc-by"]
        """
        result = ["cc-logo"]  # Everybody gets this
        if self.license_code == "CC0":
            result.append("cc-zero")
        elif self.version == "4.0":
            result.append("cc-by")  # All the 4.0 licenses are BY
            if self.prohibits_commercial_use:
                result.append("cc-nc")
            if self.requires_share_alike:
                result.append("cc-sa")
            if not self.permits_derivative_works:
                result.append("cc-nd")
        return result

    def get_legalcode_for_language_code(self, language_code):
        """
        Return the LegalCode object for this license and language.
        If language_code has a "-" and we don't find it, try
        without the "-*" part (to handle e.g. "en-us").
        """
        if not language_code:
            language_code = translation.get_language()
        try:
            return self.legal_codes.get(language_code=language_code)
        except LegalCode.DoesNotExist:
            if "-" in language_code:  # e.g. "en-us"
                lang = language_code.split("-")[0]
                return self.legal_codes.get(language_code=lang)
            raise

    @property
    def resource_name(self):
        """Human-readable name for the translation resource for this license"""
        return self.fat_code()

    @property
    def resource_slug(self):
        # Transifex translation resource slug for this license.
        # letters, numbers, underscores or hyphens.
        # No periods.
        # All lowercase.
        if self.jurisdiction_code:
            slug = f"{self.license_code}_{self.version}_{self.jurisdiction_code}"
        else:
            slug = f"{self.license_code}_{self.version}"
        slug = slug.replace(".", "")
        return slug.lower()

    def rdf(self):
        """Generate RDF for this license?"""
        return "RDF Generation Not Implemented"  # FIXME if needed

    def fat_code(self):
        """
        Returns e.g. 'CC BY-SA 4.0' - all upper case etc. No language.
        """
        license = self
        s = f"{license.license_code} {license.version}"
        if license.license_code.startswith("by"):
            s = f"CC {s}"
        if license.jurisdiction_code:
            s = f"{s} {license.jurisdiction_code}"
        s = s.upper()
        return s

    @property
    def level_of_freedom(self):
        if self.license_code in ("devnations", "sampling"):
            return FREEDOM_LEVEL_MIN
        elif (
            self.license_code.find("sampling") > -1
            or self.license_code.find("nc") > -1
            or self.license_code.find("nd") > -1
        ):
            return FREEDOM_LEVEL_MID
        else:
            return FREEDOM_LEVEL_MAX

    @property
    def superseded(self):
        return self.is_replaced_by is not None

    @property
    def sampling_plus(self):
        return self.license_code in ("nc-sampling+", "sampling+")

    @property
    def include_share_adapted_material_clause(self):
        return self.license_code in ["by", "by-nc"]

    def tx_upload_messages(self):
        """
        Upload the messages to Transifex,
        creating the resource if it doesn't already exist.
        """
        # Have to do English first, they get uploaded differently as the "source" messages
        # and are required if we need to first create the resource in Transifex.
        en_legalcode = self.get_legalcode_for_language_code(DEFAULT_LANGUAGE_CODE)
        helper = TransifexHelper()
        helper.upload_messages_to_transifex(legalcode=en_legalcode)
        for legalcode in self.legal_codes.exclude(language_code=DEFAULT_LANGUAGE_CODE):
            helper.upload_messages_to_transifex(legalcode=legalcode)

    @property
    def nc(self):
        return "nc" in self.license_code

    @property
    def nd(self):
        return "nd" in self.license_code

    @property
    def sa(self):
        return "sa" in self.license_code


class TranslationBranch(models.Model):
    branch_name = models.CharField(max_length=40)
    legalcodes = models.ManyToManyField("LegalCode")
    version = models.CharField(
        max_length=3, help_text="E.g. '4.0'. Not required.", blank=True, default=""
    )
    language_code = models.CharField(
        max_length=MAX_LANGUAGE_CODE_LENGTH,
        help_text="E.g. 'en', 'en-ca', 'sr-Latn', or 'x-i18n'. Case-sensitive?",
    )
    last_transifex_update = models.DateTimeField(
        "Time when last updated on Transifex.", null=True, blank=True,
    )
    complete = models.BooleanField(default=False)

    class Meta:
        verbose_name_plural = "translation branches"

    def __str__(self):
        return f"Translation branch {self.branch_name}. {'Complete' if self.complete else 'In progress'}."

    @property
    def stats(self):
        number_of_untranslated_messages = 0
        number_of_translated_messages = 0
        for code in self.legalcodes.all():
            pofile = code.get_pofile()
            number_of_untranslated_messages += len(pofile.untranslated_entries())
            number_of_translated_messages += len(pofile.translated_entries())
        number_of_total_messages = (
            number_of_untranslated_messages + number_of_translated_messages
        )
        if number_of_total_messages:
            percent_messages_translated = int(
                number_of_translated_messages * 100 / float(number_of_total_messages)
            )
        else:
            percent_messages_translated = 100
        return {
            "number_of_untranslated_messages": number_of_untranslated_messages,
            "number_of_translated_messages": number_of_translated_messages,
            "number_of_total_messages": number_of_total_messages,
            "percent_messages_translated": percent_messages_translated,
        }


def build_license_url(license_code, version, jurisdiction_code, language_code):
    """
    Return a URL to view the license specified by the inputs. Jurisdiction
    and language are optional.
    """
    # UGH. Is there any way we could do this with a simple url 'reverse'? The URL regex would
    # be complicated, but we have unit tests to determine if we've got it right.
    # See test_templatetags.py.
    assert language_code
    if version == "4.0":
        assert not jurisdiction_code
    if jurisdiction_code:
        url = f"/licenses/{license_code}/{version}/{jurisdiction_code}/legalcode"
        default_language = get_default_language_for_jurisdiction(jurisdiction_code)
        # A few exceptions to how URLs are formed:
        include_language_anyway = (version == "3.0") and (
            jurisdiction_code in ["es", "ca", "ch"]
        )
        if include_language_anyway or language_code != default_language:
            url = f"{url}.{language_code}"
        return url
    else:
        default_language = DEFAULT_LANGUAGE_CODE
        if language_code == default_language or not language_code:
            return f"/licenses/{license_code}/{version}/legalcode"
        else:
            return f"/licenses/{license_code}/{version}/legalcode.{language_code}"


def build_deed_url(license_code, version, jurisdiction_code, language_code):
    """
    Return a URL to view the deed specified by the inputs. Jurisdiction
    and language are optional.
    """
    # UGH. Is there any way we could do this with a simple url 'reverse'? The URL regex would
    # be complicated, but we have unit tests to determine if we've got it right.
    # See test_templatetags.py.

    # https://creativecommons.org/licenses/by-sa/4.0/
    # https://creativecommons.org/licenses/by-sa/4.0/deed.es
    # https://creativecommons.org/licenses/by/3.0/es/
    # https://creativecommons.org/licenses/by/3.0/es/deed.fr

    if jurisdiction_code:
        if language_code == "en" or not language_code:
            return f"/licenses/{license_code}/{version}/{jurisdiction_code}/"
        else:
            return f"/licenses/{license_code}/{version}/{jurisdiction_code}/deed.{language_code}"
    else:
        if language_code == "en" or not language_code:
            return f"/licenses/{license_code}/{version}/"
        else:
            return f"/licenses/{license_code}/{version}/deed.{language_code}"<|MERGE_RESOLUTION|>--- conflicted
+++ resolved
@@ -170,42 +170,15 @@
             parts.append(license.jurisdiction_code)
         return "-".join(parts).replace("_", "-").replace(".", "").lower()
 
-<<<<<<< HEAD
-=======
-    def license_url(self):
-        """
-        URL to view this translation of this license
-        """
-        license = self.license
-        return build_license_url(
-            license.license_code,
-            license.version,
-            license.jurisdiction_code,
-            self.language_code,
-        )
-
     def plain_text_url(self):
         """
         URL to view the plain text translation of this license
         """
-        license_url = self.license_url()
+        license_url = self.license_url
         if license_url.endswith("legalcode"):
             return f"{license_url}/index.txt"
         return f"{license_url}.txt"
 
-    def deed_url(self):
-        """
-        URL to view this translation of this deed
-        """
-        license = self.license
-        return build_deed_url(
-            license.license_code,
-            license.version,
-            license.jurisdiction_code,
-            self.language_code,
-        )
-
->>>>>>> 17532131
     def fat_code(self):
         """
         Returns e.g. 'CC BY-SA 4.0' - all upper case etc. No language.
