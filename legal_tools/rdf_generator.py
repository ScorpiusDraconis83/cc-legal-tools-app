--- conflicted
+++ resolved
@@ -108,11 +108,8 @@
             )
         )
         # added DCTERMS.language for every legal_code_url
-<<<<<<< HEAD
-=======
         # currently the output is not sorted as it should be;
-        # but it is expected soon.
->>>>>>> 05211033
+        # but it is expected soon
         g.add((CC[legal_code_url], DCTERMS.language, Literal(tool_lang)))
 
     if tool_obj.deprecated_on:
